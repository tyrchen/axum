# Changelog

All notable changes to this project will be documented in this file.

The format is based on [Keep a Changelog](https://keepachangelog.com/en/1.0.0/),
and this project adheres to [Semantic Versioning](https://semver.org/spec/v2.0.0.html).

# Unreleased

- **breaking:** Remove `extractor_middleware` which was previously deprecated.
  Use `axum::middleware::from_extractor` instead ([#1077])
- **breaking:** Allow `Error: Into<Infallible>` for `Route::{layer, route_layer}` ([#924])
- **breaking:** `MethodRouter` now panics on overlapping routes ([#1102])

[#1077]: https://github.com/tokio-rs/axum/pull/1077
[#1102]: https://github.com/tokio-rs/axum/pull/1102
[#924]: https://github.com/tokio-rs/axum/pull/924

# 0.5.10 (28. June, 2022)

- **fixed:** Make `Router` cheaper to clone ([#1123])
- **fixed:** Fix possible panic when doing trailing slash redirect ([#1124])

[#1123]: https://github.com/tokio-rs/axum/pull/1123
[#1124]: https://github.com/tokio-rs/axum/pull/1124

# 0.5.9 (20. June, 2022)

- **fixed:** Fix compile error when the `headers` is enabled and the `form`
  feature is disabled ([#1107])

[#1107]: https://github.com/tokio-rs/axum/pull/1107

# 0.5.8 (18. June, 2022)

- **added:** Support resolving host name via `Forwarded` header in `Host`
  extractor ([#1078])
<<<<<<< HEAD
- **breaking:** `Router::nest` now only accepts `Router`s. Use
  `Router::nest_service` to nest opaque services
- **added:** Add `Router::nest_service` for nesting opaque services. Use this to
  nest services like `tower::services::ServeDir`
- **breaking:** The route `/foo/` no longer matches `/foo/*rest`. If you want
  to match `/foo/` you have to add a route specifically for that
- **breaking:** Path params for wildcard routes no longer include the prefix
  `/`. e.g. `/foo.js` will match `/*filepath` with a value of `foo.js`, _not_
  `/foo.js`
- **fixed:** Routes like `/foo` and `/*rest` are no longer considered
  overlapping. `/foo` will take priority
=======
- **added:** Implement `IntoResponse` for `Form` ([#1095])
- **change:** axum's MSRV is now 1.56 ([#1098])
>>>>>>> 23808f72

[#1078]: https://github.com/tokio-rs/axum/pull/1078
[#1095]: https://github.com/tokio-rs/axum/pull/1095
[#1098]: https://github.com/tokio-rs/axum/pull/1098

# 0.5.7 (08. June, 2022)

- **added:** Implement `Default` for `Extension` ([#1043])
- **fixed:** Support deserializing `Vec<(String, String)>` in `extract::Path<_>` to get vector of
  key/value pairs ([#1059])
- **added:** Add `extract::ws::close_code` which contains constants for close codes ([#1067])
- **fixed:** Use `impl IntoResponse` less in docs ([#1049])

[#1043]: https://github.com/tokio-rs/axum/pull/1043
[#1049]: https://github.com/tokio-rs/axum/pull/1049
[#1059]: https://github.com/tokio-rs/axum/pull/1059
[#1067]: https://github.com/tokio-rs/axum/pull/1067

# 0.5.6 (15. May, 2022)

- **added:** Add `WebSocket::protocol` to return the selected WebSocket subprotocol, if there is one. ([#1022])
- **fixed:** Improve error message for `PathRejection::WrongNumberOfParameters` to hint at using
  `Path<(String, String)>` or `Path<SomeStruct>` ([#1023])
- **fixed:** `PathRejection::WrongNumberOfParameters` now uses `500 Internal Server Error` since
  it's a programmer error and not a client error ([#1023])
- **fixed:** Fix `InvalidFormContentType` mentioning the wrong content type

[#1022]: https://github.com/tokio-rs/axum/pull/1022
[#1023]: https://github.com/tokio-rs/axum/pull/1023

# 0.5.5 (10. May, 2022)

- **fixed:** Correctly handle `GET`, `HEAD`, and `OPTIONS` requests in `ContentLengthLimit`.
  Request with these methods are now accepted if they _do not_ have a `Content-Length` header, and
  the request body will not be checked. If they do have a `Content-Length` header they'll be
  rejected. This allows `ContentLengthLimit` to be used as middleware around several routes,
  including `GET` routes ([#989])
- **added:** Add `MethodRouter::{into_make_service, into_make_service_with_connect_info}` ([#1010])

[#989]: https://github.com/tokio-rs/axum/pull/989
[#1010]: https://github.com/tokio-rs/axum/pull/1010

# 0.5.4 (26. April, 2022)

- **added:** Add `response::ErrorResponse` and `response::Result` for
  `IntoResponse`-based error handling ([#921])
- **added:** Add `middleware::from_extractor` and deprecate `extract::extractor_middleware` ([#957])
- **changed:** Update to tower-http 0.3 ([#965])

[#921]: https://github.com/tokio-rs/axum/pull/921
[#957]: https://github.com/tokio-rs/axum/pull/957
[#965]: https://github.com/tokio-rs/axum/pull/965

# 0.5.3 (19. April, 2022)

- **added:** Add `AppendHeaders` for appending headers to a response rather than overriding them ([#927])
- **added:** Add `axum::extract::multipart::Field::chunk` method for streaming a single chunk from
  the field ([#901])
- **fixed:** Fix trailing slash redirection with query parameters ([#936])

[#901]: https://github.com/tokio-rs/axum/pull/901
[#927]: https://github.com/tokio-rs/axum/pull/927
[#936]: https://github.com/tokio-rs/axum/pull/936

# 0.5.2 (19. April, 2022)

Yanked, as it contained an accidental breaking change.

# 0.5.1 (03. April, 2022)

- **added:** Add `RequestParts::extract` which allows applying an extractor as a method call ([#897])

[#897]: https://github.com/tokio-rs/axum/pull/897

# 0.5.0 (31. March, 2022)

- **added:** Document sharing state between handler and middleware ([#783])
- **added:** `Extension<_>` can now be used in tuples for building responses, and will set an
  extension on the response ([#797])
- **added:** `extract::Host` for extracting the hostname of a request ([#827])
- **added:** Add `IntoResponseParts` trait which allows defining custom response
  types for adding headers or extensions to responses ([#797])
- **added:** `TypedHeader` implements the new `IntoResponseParts` trait so they
  can be returned from handlers as parts of a response ([#797])
- **changed:** `Router::merge` now accepts `Into<Router>` ([#819])
- **breaking:** `sse::Event` now accepts types implementing `AsRef<str>` instead of `Into<String>`
  as field values.
- **breaking:** `sse::Event` now panics if a setter method is called twice instead of silently
  overwriting old values.
- **breaking:** Require `Output = ()` on `WebSocketStream::on_upgrade` ([#644])
- **breaking:** Make `TypedHeaderRejectionReason` `#[non_exhaustive]` ([#665])
- **breaking:** Using `HeaderMap` as an extractor will no longer remove the headers and thus
  they'll still be accessible to other extractors, such as `axum::extract::Json`. Instead
  `HeaderMap` will clone the headers. You should prefer to use `TypedHeader` to extract only the
  headers you need ([#698])

  This includes these breaking changes:
    - `RequestParts::take_headers` has been removed.
    - `RequestParts::headers` returns `&HeaderMap`.
    - `RequestParts::headers_mut` returns `&mut HeaderMap`.
    - `HeadersAlreadyExtracted` has been removed.
    - The `HeadersAlreadyExtracted` variant has been removed from these rejections:
        - `RequestAlreadyExtracted`
        - `RequestPartsAlreadyExtracted`
        - `JsonRejection`
        - `FormRejection`
        - `ContentLengthLimitRejection`
        - `WebSocketUpgradeRejection`
    - `<HeaderMap as FromRequest<_>>::Rejection` has been changed to `std::convert::Infallible`.
- **breaking:** `axum::http::Extensions` is no longer an extractor (ie it
  doesn't implement `FromRequest`). The `axum::extract::Extension` extractor is
  _not_ impacted by this and works the same. This change makes it harder to
  accidentally remove all extensions which would result in confusing errors
  elsewhere ([#699])
  This includes these breaking changes:
    - `RequestParts::take_extensions` has been removed.
    - `RequestParts::extensions` returns `&Extensions`.
    - `RequestParts::extensions_mut` returns `&mut Extensions`.
    - `RequestAlreadyExtracted` has been removed.
    - `<Request as FromRequest>::Rejection` is now `BodyAlreadyExtracted`.
    - `<http::request::Parts as FromRequest>::Rejection` is now `Infallible`.
    - `ExtensionsAlreadyExtracted` has been removed.
    - The `ExtensionsAlreadyExtracted` removed variant has been removed from these rejections:
        - `ExtensionRejection`
        - `PathRejection`
        - `MatchedPathRejection`
        - `WebSocketUpgradeRejection`
- **breaking:** `Redirect::found` has been removed ([#800])
- **breaking:** `AddExtensionLayer` has been removed. Use `Extension` instead. It now implements
  `tower::Layer` ([#807])
- **breaking:** `AddExtension` has been moved from the root module to `middleware`
- **breaking:** `.nest("/foo/", Router::new().route("/bar", _))` now does the right thing and
  results in a route at `/foo/bar` instead of `/foo//bar` ([#824])
- **breaking:** Routes are now required to start with `/`. Previously routes such as `:foo` would
  be accepted but most likely result in bugs ([#823])
- **breaking:** `Headers` has been removed. Arrays of tuples directly implement
  `IntoResponseParts` so `([("x-foo", "foo")], response)` now works ([#797])
- **breaking:** `InvalidJsonBody` has been replaced with `JsonDataError` to clearly signal that the
  request body was syntactically valid JSON but couldn't be deserialized into the target type
- **breaking:** `Handler` is no longer an `#[async_trait]` but instead has an
  associated `Future` type. That allows users to build their own `Handler` types
  without paying the cost of `#[async_trait]` ([#879])
- **changed:** New `JsonSyntaxError` variant added to `JsonRejection`. This is returned when the
  request body contains syntactically invalid JSON
- **fixed:** Correctly set the `Content-Length` header for response to `HEAD`
  requests ([#734])
- **fixed:** Fix wrong `content-length` for `HEAD` requests to endpoints that returns chunked
  responses ([#755])
- **fixed:** Fixed several routing bugs related to nested "opaque" tower services (i.e.
  non-`Router` services) ([#841] and [#842])
- **changed:** Update to tokio-tungstenite 0.17 ([#791])
- **breaking:** `Redirect::{to, temporary, permanent}` now accept `&str` instead
  of `Uri` ([#889])
- **breaking:** Remove second type parameter from `Router::into_make_service_with_connect_info`
  and `Handler::into_make_service_with_connect_info` to support `MakeService`s
  that accept multiple targets ([#892])

[#644]: https://github.com/tokio-rs/axum/pull/644
[#665]: https://github.com/tokio-rs/axum/pull/665
[#698]: https://github.com/tokio-rs/axum/pull/698
[#699]: https://github.com/tokio-rs/axum/pull/699
[#734]: https://github.com/tokio-rs/axum/pull/734
[#755]: https://github.com/tokio-rs/axum/pull/755
[#783]: https://github.com/tokio-rs/axum/pull/783
[#791]: https://github.com/tokio-rs/axum/pull/791
[#797]: https://github.com/tokio-rs/axum/pull/797
[#800]: https://github.com/tokio-rs/axum/pull/800
[#807]: https://github.com/tokio-rs/axum/pull/807
[#819]: https://github.com/tokio-rs/axum/pull/819
[#823]: https://github.com/tokio-rs/axum/pull/823
[#824]: https://github.com/tokio-rs/axum/pull/824
[#827]: https://github.com/tokio-rs/axum/pull/827
[#841]: https://github.com/tokio-rs/axum/pull/841
[#842]: https://github.com/tokio-rs/axum/pull/842
[#879]: https://github.com/tokio-rs/axum/pull/879
[#889]: https://github.com/tokio-rs/axum/pull/889
[#892]: https://github.com/tokio-rs/axum/pull/892

# 0.4.8 (2. March, 2022)

- Use correct path for `AddExtensionLayer` and `AddExtension::layer` deprecation
  notes ([#812])

[#812]: https://github.com/tokio-rs/axum/pull/812

# 0.4.7 (1. March, 2022)

- **added:** Implement `tower::Layer` for `Extension` ([#801])
- **changed:** Deprecate `AddExtensionLayer`. Use `Extension` instead ([#805])

[#801]: https://github.com/tokio-rs/axum/pull/801
[#805]: https://github.com/tokio-rs/axum/pull/805

# 0.4.6 (22. February, 2022)

- **added:** `middleware::from_fn` for creating middleware from async functions.
  This previously lived in axum-extra but has been moved to axum ([#719])
- **fixed:** Set `Allow` header when responding with `405 Method Not Allowed` ([#733])

[#719]: https://github.com/tokio-rs/axum/pull/719
[#733]: https://github.com/tokio-rs/axum/pull/733

# 0.4.5 (31. January, 2022)

- Reference [axum-macros] instead of [axum-debug]. The latter has been superseded by
  axum-macros and is deprecated ([#738])

[#738]: https://github.com/tokio-rs/axum/pull/738
[axum-debug]: https://docs.rs/axum-debug
[axum-macros]: https://docs.rs/axum-macros

# 0.4.4 (13. January, 2022)

- **fixed:** Fix using incorrect path prefix when nesting `Router`s at `/` ([#691])
- **fixed:** Make `nest("", service)` work and mean the same as `nest("/", service)` ([#691])
- **fixed:** Replace response code `301` with `308` for trailing slash redirects. Also deprecates
  `Redirect::found` (`302`) in favor of `Redirect::temporary` (`307`) or `Redirect::to` (`303`).
  This is to prevent clients from changing non-`GET` requests to `GET` requests ([#682])

[#691]: https://github.com/tokio-rs/axum/pull/691
[#682]: https://github.com/tokio-rs/axum/pull/682

# 0.4.3 (21. December, 2021)

- **added:** `axum::AddExtension::layer` ([#607])
- **added:** Re-export the headers crate when the headers feature is active ([#630])
- **fixed:** `sse::Event` will no longer drop the leading space of data, event ID and name values
  that have it ([#600])
- **fixed:** `sse::Event` is more strict about what field values it supports, disallowing any SSE
  events that break the specification (such as field values containing carriage returns) ([#599])
- **fixed:** Improve documentation of `sse::Event` ([#601])
- **fixed:** Make `Path` fail with `ExtensionsAlreadyExtracted` if another extractor (such as
  `Request`) has previously taken the request extensions. Thus `PathRejection` now contains a
  variant with `ExtensionsAlreadyExtracted`. This is not a breaking change since `PathRejection` is
  marked as `#[non_exhaustive]` ([#619])
- **fixed:** Fix misleading error message for `PathRejection` if extensions had
  previously been extracted ([#619])
- **fixed:** Use `AtomicU32` internally, rather than `AtomicU64`, to improve portability ([#616])

[#599]: https://github.com/tokio-rs/axum/pull/599
[#600]: https://github.com/tokio-rs/axum/pull/600
[#601]: https://github.com/tokio-rs/axum/pull/601
[#607]: https://github.com/tokio-rs/axum/pull/607
[#616]: https://github.com/tokio-rs/axum/pull/616
[#619]: https://github.com/tokio-rs/axum/pull/619
[#619]: https://github.com/tokio-rs/axum/pull/619
[#630]: https://github.com/tokio-rs/axum/pull/630

# 0.4.2 (06. December, 2021)

- **fix:** Depend on the correct version of `axum-core` ([#592])

[#592]: https://github.com/tokio-rs/axum/pull/592

# 0.4.1 (06. December, 2021)

- **added:** `axum::response::Response` now exists as a shorthand for writing `Response<BoxBody>` ([#590])

[#590]: https://github.com/tokio-rs/axum/pull/590

# 0.4.0 (02. December, 2021)

- **breaking:** New `MethodRouter` that works similarly to `Router`:
  - Route to handlers and services with the same type
  - Add middleware to some routes more easily with `MethodRouter::layer` and
    `MethodRouter::route_layer`.
  - Merge method routers with `MethodRouter::merge`
  - Customize response for unsupported methods with `MethodRouter::fallback`
- **breaking:** The default for the type parameter in `FromRequest` and
  `RequestParts` has been removed. Use `FromRequest<Body>` and
  `RequestParts<Body>` to get the previous behavior ([#564])
- **added:** `FromRequest` and `IntoResponse` are now defined in a new called
  `axum-core`. This crate is intended for library authors to depend on, rather
  than `axum` itself, if possible. `axum-core` has a smaller API and will thus
  receive fewer breaking changes. `FromRequest` and `IntoResponse` are
  re-exported from `axum` in the same location so nothing is changed for `axum`
  users ([#564])
- **breaking:** The previously deprecated `axum::body::box_body` function has
  been removed. Use `axum::body::boxed` instead.
- **fixed:** Adding the same route with different methods now works ie
  `.route("/", get(_)).route("/", post(_))`.
- **breaking:** `routing::handler_method_router` and
  `routing::service_method_router` has been removed in favor of
  `routing::{get, get_service, ..., MethodRouter}`.
- **breaking:** `HandleErrorExt` has been removed in favor of
  `MethodRouter::handle_error`.
- **breaking:** `HandleErrorLayer` now requires the handler function to be
  `async` ([#534])
- **added:** `HandleErrorLayer` now supports running extractors.
- **breaking:** The `Handler<B, T>` trait is now defined as `Handler<T, B =
  Body>`. That is the type parameters have been swapped and `B` defaults to
  `axum::body::Body` ([#527])
- **breaking:** `Router::merge` will panic if both routers have fallbacks.
  Previously the left side fallback would be silently discarded ([#529])
- **breaking:** `Router::nest` will panic if the nested router has a fallback.
  Previously it would be silently discarded ([#529])
- Update WebSockets to use tokio-tungstenite 0.16 ([#525])
- **added:** Default to return `charset=utf-8` for text content type. ([#554])
- **breaking:** The `Body` and `BodyError` associated types on the
  `IntoResponse` trait have been removed - instead, `.into_response()` will now
  always return `Response<BoxBody>` ([#571])
- **breaking:** `PathParamsRejection` has been renamed to `PathRejection` and its
  variants renamed to `FailedToDeserializePathParams` and `MissingPathParams`. This
  makes it more consistent with the rest of axum ([#574])
- **added:** `Path`'s rejection type now provides data about exactly which part of
  the path couldn't be deserialized ([#574])

[#525]: https://github.com/tokio-rs/axum/pull/525
[#527]: https://github.com/tokio-rs/axum/pull/527
[#529]: https://github.com/tokio-rs/axum/pull/529
[#534]: https://github.com/tokio-rs/axum/pull/534
[#554]: https://github.com/tokio-rs/axum/pull/554
[#564]: https://github.com/tokio-rs/axum/pull/564
[#571]: https://github.com/tokio-rs/axum/pull/571
[#574]: https://github.com/tokio-rs/axum/pull/574

# 0.3.4 (13. November, 2021)

- **change:** `box_body` has been renamed to `boxed`. `box_body` still exists
  but is deprecated ([#530])

[#530]: https://github.com/tokio-rs/axum/pull/530

# 0.3.3 (13. November, 2021)

- Implement `FromRequest` for [`http::request::Parts`] so it can be used an
  extractor ([#489])
- Implement `IntoResponse` for `http::response::Parts` ([#490])

[#489]: https://github.com/tokio-rs/axum/pull/489
[#490]: https://github.com/tokio-rs/axum/pull/490
[`http::request::Parts`]: https://docs.rs/http/latest/http/request/struct.Parts.html

# 0.3.2 (08. November, 2021)

- **added:** Add `Router::route_layer` for applying middleware that
  will only run on requests that match a route. This is useful for middleware
  that return early, such as authorization ([#474])

[#474]: https://github.com/tokio-rs/axum/pull/474

# 0.3.1 (06. November, 2021)

- **fixed:** Implement `Clone` for `IntoMakeServiceWithConnectInfo` ([#471])

[#471]: https://github.com/tokio-rs/axum/pull/471

# 0.3.0 (02. November, 2021)

- Overall:
  - **fixed:** All known compile time issues are resolved, including those with
    `boxed` and those introduced by Rust 1.56 ([#404])
  - **breaking:** The router's type is now always `Router` regardless of how many routes or
    middleware are applied ([#404])

    This means router types are all always nameable:

    ```rust
    fn my_routes() -> Router {
        Router::new().route(
            "/users",
            post(|| async { "Hello, World!" }),
        )
    }
    ```
  - **breaking:** Added feature flags for HTTP1 and JSON. This enables removing a
    few dependencies if your app only uses HTTP2 or doesn't use JSON. This is only a
    breaking change if you depend on axum with `default_features = false`. ([#286])
  - **breaking:** `Route::boxed` and `BoxRoute` have been removed as they're no longer
    necessary ([#404])
  - **breaking:** `Nested`, `Or` types are now private. They no longer had to be
    public because `Router` is internally boxed ([#404])
  - **breaking:** Remove `routing::Layered` as it didn't actually do anything and
    thus wasn't necessary
  - **breaking:** Vendor `AddExtensionLayer` and `AddExtension` to reduce public
    dependencies
  - **breaking:** `body::BoxBody` is now a type alias for
    `http_body::combinators::UnsyncBoxBody` and thus is no longer `Sync`. This
    is because bodies are streams and requiring streams to be `Sync` is
    unnecessary.
  - **added:** Implement `IntoResponse` for `http_body::combinators::UnsyncBoxBody`.
  - **added:** Add `Handler::into_make_service` for serving a handler without a
    `Router`.
  - **added:** Add `Handler::into_make_service_with_connect_info` for serving a
    handler without a `Router`, and storing info about the incoming connection.
  - **breaking:** axum's minimum supported rust version is now 1.56
- Routing:
  - Big internal refactoring of routing leading to several improvements ([#363])
    - **added:** Wildcard routes like `.route("/api/users/*rest", service)` are now supported.
    - **fixed:** The order routes are added in no longer matters.
    - **fixed:** Adding a conflicting route will now cause a panic instead of silently making
      a route unreachable.
    - **fixed:** Route matching is faster as number of routes increases.
    - **breaking:** Handlers for multiple HTTP methods must be added in the same
      `Router::route` call. So `.route("/", get(get_handler).post(post_handler))` and
      _not_ `.route("/", get(get_handler)).route("/", post(post_handler))`.
  - **fixed:** Correctly handle trailing slashes in routes:
    - If a route with a trailing slash exists and a request without a trailing
      slash is received, axum will send a 301 redirection to the route with the
      trailing slash.
    - Or vice versa if a route without a trailing slash exists and a request
      with a trailing slash is received.
    - This can be overridden by explicitly defining two routes: One with and one
      without a trailing slash.
  - **breaking:** Method routing for handlers has been moved from `axum::handler`
    to `axum::routing`. So `axum::handler::get` now lives at `axum::routing::get`
    ([#405])
  - **breaking:** Method routing for services has been moved from `axum::service`
    to `axum::routing::service_method_routing`. So `axum::service::get` now lives at
    `axum::routing::service_method_routing::get`, etc. ([#405])
  - **breaking:** `Router::or` renamed to `Router::merge` and will now panic on
    overlapping routes. It now only accepts `Router`s and not general `Service`s.
    Use `Router::fallback` for adding fallback routes ([#408])
  - **added:** `Router::fallback` for adding handlers for request that didn't
    match any routes. `Router::fallback` must be use instead of `nest("/", _)` ([#408])
  - **breaking:** `EmptyRouter` has been renamed to `MethodNotAllowed` as it's only
    used in method routers and not in path routers (`Router`)
  - **breaking:** Remove support for routing based on the `CONNECT` method. An
    example of combining axum with and HTTP proxy can be found [here][proxy] ([#428])
- Extractors:
  - **fixed:** Expand accepted content types for JSON requests ([#378])
  - **fixed:** Support deserializing `i128` and `u128` in `extract::Path`
  - **breaking:** Automatically do percent decoding in `extract::Path`
    ([#272])
  - **breaking:** Change `Connected::connect_info` to return `Self` and remove
    the associated type `ConnectInfo` ([#396])
  - **added:** Add `extract::MatchedPath` for accessing path in router that
    matched the request ([#412])
- Error handling:
  - **breaking:** Simplify error handling model ([#402]):
    - All services part of the router are now required to be infallible.
    - Error handling utilities have been moved to an `error_handling` module.
    - `Router::check_infallible` has been removed since routers are always
      infallible with the error handling changes.
    - Error handling closures must now handle all errors and thus always return
      something that implements `IntoResponse`.

    With these changes handling errors from fallible middleware is done like so:

    ```rust,no_run
    use axum::{
        routing::get,
        http::StatusCode,
        error_handling::HandleErrorLayer,
        response::IntoResponse,
        Router, BoxError,
    };
    use tower::ServiceBuilder;
    use std::time::Duration;

    let middleware_stack = ServiceBuilder::new()
        // Handle errors from middleware
        //
        // This middleware most be added above any fallible
        // ones if you're using `ServiceBuilder`, due to how ordering works
        .layer(HandleErrorLayer::new(handle_error))
        // Return an error after 30 seconds
        .timeout(Duration::from_secs(30));

    let app = Router::new()
        .route("/", get(|| async { /* ... */ }))
        .layer(middleware_stack);

    fn handle_error(_error: BoxError) -> impl IntoResponse {
        StatusCode::REQUEST_TIMEOUT
    }
    ```

    And handling errors from fallible leaf services is done like so:

    ```rust
    use axum::{
        Router, service,
        body::Body,
        routing::service_method_routing::get,
        response::IntoResponse,
        http::{Request, Response},
        error_handling::HandleErrorExt, // for `.handle_error`
    };
    use std::{io, convert::Infallible};
    use tower::service_fn;

    let app = Router::new()
        .route(
            "/",
            get(service_fn(|_req: Request<Body>| async {
                let contents = tokio::fs::read_to_string("some_file").await?;
                Ok::<_, io::Error>(Response::new(Body::from(contents)))
            }))
            .handle_error(handle_io_error),
        );

    fn handle_io_error(error: io::Error) -> impl IntoResponse {
        // ...
    }
    ```
- Misc:
  - `InvalidWebsocketVersionHeader` has been renamed to `InvalidWebSocketVersionHeader` ([#416])
  - `WebsocketKeyHeaderMissing` has been renamed to `WebSocketKeyHeaderMissing` ([#416])

[#339]: https://github.com/tokio-rs/axum/pull/339
[#286]: https://github.com/tokio-rs/axum/pull/286
[#272]: https://github.com/tokio-rs/axum/pull/272
[#378]: https://github.com/tokio-rs/axum/pull/378
[#363]: https://github.com/tokio-rs/axum/pull/363
[#396]: https://github.com/tokio-rs/axum/pull/396
[#402]: https://github.com/tokio-rs/axum/pull/402
[#404]: https://github.com/tokio-rs/axum/pull/404
[#405]: https://github.com/tokio-rs/axum/pull/405
[#408]: https://github.com/tokio-rs/axum/pull/408
[#412]: https://github.com/tokio-rs/axum/pull/412
[#416]: https://github.com/tokio-rs/axum/pull/416
[#428]: https://github.com/tokio-rs/axum/pull/428
[proxy]: https://github.com/tokio-rs/axum/blob/main/examples/http-proxy/src/main.rs

# 0.2.8 (07. October, 2021)

- Document debugging handler type errors with "axum-debug" ([#372])

[#372]: https://github.com/tokio-rs/axum/pull/372

# 0.2.7 (06. October, 2021)

- Bump minimum version of async-trait ([#370])

[#370]: https://github.com/tokio-rs/axum/pull/370

# 0.2.6 (02. October, 2021)

- Clarify that `handler::any` and `service::any` only accepts standard HTTP
  methods ([#337])
- Document how to customize error responses from extractors ([#359])

[#337]: https://github.com/tokio-rs/axum/pull/337
[#359]: https://github.com/tokio-rs/axum/pull/359

# 0.2.5 (18. September, 2021)

- Add accessors for `TypedHeaderRejection` fields ([#317])
- Improve docs for extractors ([#327])

[#317]: https://github.com/tokio-rs/axum/pull/317
[#327]: https://github.com/tokio-rs/axum/pull/327

# 0.2.4 (10. September, 2021)

- Document using `StreamExt::split` with `WebSocket` ([#291])
- Document adding middleware to multiple groups of routes ([#293])

[#291]: https://github.com/tokio-rs/axum/pull/291
[#293]: https://github.com/tokio-rs/axum/pull/293

# 0.2.3 (26. August, 2021)

- **fixed:** Fix accidental breaking change introduced by internal refactor.
  `BoxRoute` used to be `Sync` but was accidental made `!Sync` ([#273](https://github.com/tokio-rs/axum/pull/273))

# 0.2.2 (26. August, 2021)

- **fixed:** Fix URI captures matching empty segments. This means requests with
  URI `/` will no longer be matched by `/:key` ([#264](https://github.com/tokio-rs/axum/pull/264))
- **fixed:** Remove needless trait bounds from `Router::boxed` ([#269](https://github.com/tokio-rs/axum/pull/269))

# 0.2.1 (24. August, 2021)

- **added:** Add `Redirect::to` constructor ([#255](https://github.com/tokio-rs/axum/pull/255))
- **added:** Document how to implement `IntoResponse` for custom error type ([#258](https://github.com/tokio-rs/axum/pull/258))

# 0.2.0 (23. August, 2021)

- Overall:
  - **fixed:** Overall compile time improvements. If you're having issues with compile time
    please file an issue! ([#184](https://github.com/tokio-rs/axum/pull/184)) ([#198](https://github.com/tokio-rs/axum/pull/198)) ([#220](https://github.com/tokio-rs/axum/pull/220))
  - **changed:** Remove `prelude`. Explicit imports are now required ([#195](https://github.com/tokio-rs/axum/pull/195))
- Routing:
  - **added:** Add dedicated `Router` to replace the `RoutingDsl` trait ([#214](https://github.com/tokio-rs/axum/pull/214))
  - **added:** Add `Router::or` for combining routes ([#108](https://github.com/tokio-rs/axum/pull/108))
  - **fixed:** Support matching different HTTP methods for the same route that aren't defined
    together. So `Router::new().route("/", get(...)).route("/", post(...))` now
    accepts both `GET` and `POST`. Previously only `POST` would be accepted ([#224](https://github.com/tokio-rs/axum/pull/224))
  - **fixed:** `get` routes will now also be called for `HEAD` requests but will always have
    the response body removed ([#129](https://github.com/tokio-rs/axum/pull/129))
  - **changed:** Replace `axum::route(...)` with `axum::Router::new().route(...)`. This means
    there is now only one way to create a new router. Same goes for
    `axum::routing::nest`. ([#215](https://github.com/tokio-rs/axum/pull/215))
  - **changed:** Implement `routing::MethodFilter` via [`bitflags`](https://crates.io/crates/bitflags) ([#158](https://github.com/tokio-rs/axum/pull/158))
  - **changed:** Move `handle_error` from `ServiceExt` to `service::OnMethod` ([#160](https://github.com/tokio-rs/axum/pull/160))

  With these changes this app using 0.1:

  ```rust
  use axum::{extract::Extension, prelude::*, routing::BoxRoute, AddExtensionLayer};

  let app = route("/", get(|| async { "hi" }))
      .nest("/api", api_routes())
      .layer(AddExtensionLayer::new(state));

  fn api_routes() -> BoxRoute<Body> {
      route(
          "/users",
          post(|Extension(state): Extension<State>| async { "hi from nested" }),
      )
      .boxed()
  }
  ```

  Becomes this in 0.2:

  ```rust
  use axum::{
      extract::Extension,
      handler::{get, post},
      routing::BoxRoute,
      Router,
  };

  let app = Router::new()
      .route("/", get(|| async { "hi" }))
      .nest("/api", api_routes());

  fn api_routes() -> Router<BoxRoute> {
      Router::new()
          .route(
              "/users",
              post(|Extension(state): Extension<State>| async { "hi from nested" }),
          )
          .boxed()
  }
  ```
- Extractors:
  - **added:** Make `FromRequest` default to being generic over `body::Body` ([#146](https://github.com/tokio-rs/axum/pull/146))
  - **added:** Implement `std::error::Error` for all rejections ([#153](https://github.com/tokio-rs/axum/pull/153))
  - **added:** Add `OriginalUri` for extracting original request URI in nested services ([#197](https://github.com/tokio-rs/axum/pull/197))
  - **added:** Implement `FromRequest` for `http::Extensions` ([#169](https://github.com/tokio-rs/axum/pull/169))
  - **added:** Make `RequestParts::{new, try_into_request}` public so extractors can be used outside axum ([#194](https://github.com/tokio-rs/axum/pull/194))
  - **added:** Implement `FromRequest` for `axum::body::Body` ([#241](https://github.com/tokio-rs/axum/pull/241))
  - **changed:** Removed `extract::UrlParams` and `extract::UrlParamsMap`. Use `extract::Path` instead ([#154](https://github.com/tokio-rs/axum/pull/154))
  - **changed:** `extractor_middleware` now requires `RequestBody: Default` ([#167](https://github.com/tokio-rs/axum/pull/167))
  - **changed:** Convert `RequestAlreadyExtracted` to an enum with each possible error variant ([#167](https://github.com/tokio-rs/axum/pull/167))
  - **changed:** `extract::BodyStream` is no longer generic over the request body ([#234](https://github.com/tokio-rs/axum/pull/234))
  - **changed:** `extract::Body` has been renamed to `extract::RawBody` to avoid conflicting with `body::Body` ([#233](https://github.com/tokio-rs/axum/pull/233))
  - **changed:** `RequestParts` changes ([#153](https://github.com/tokio-rs/axum/pull/153))
      - `method` new returns an `&http::Method`
      - `method_mut` new returns an `&mut http::Method`
      - `take_method` has been removed
      - `uri` new returns an `&http::Uri`
      - `uri_mut` new returns an `&mut http::Uri`
      - `take_uri` has been removed
  - **changed:** Remove several rejection types that were no longer used ([#153](https://github.com/tokio-rs/axum/pull/153)) ([#154](https://github.com/tokio-rs/axum/pull/154))
- Responses:
  - **added:** Add `Headers` for easily customizing headers on a response ([#193](https://github.com/tokio-rs/axum/pull/193))
  - **added:** Add `Redirect` response ([#192](https://github.com/tokio-rs/axum/pull/192))
  - **added:** Add `body::StreamBody` for easily responding with a stream of byte chunks ([#237](https://github.com/tokio-rs/axum/pull/237))
  - **changed:** Add associated `Body` and `BodyError` types to `IntoResponse`. This is
    required for returning responses with bodies other than `hyper::Body` from
    handlers. See the docs for advice on how to implement `IntoResponse` ([#86](https://github.com/tokio-rs/axum/pull/86))
  - **changed:** `tower::util::Either` no longer implements `IntoResponse` ([#229](https://github.com/tokio-rs/axum/pull/229))

  This `IntoResponse` from 0.1:
  ```rust
  use axum::{http::Response, prelude::*, response::IntoResponse};

  struct MyResponse;

  impl IntoResponse for MyResponse {
      fn into_response(self) -> Response<Body> {
          Response::new(Body::empty())
      }
  }
  ```

  Becomes this in 0.2:
  ```rust
  use axum::{body::Body, http::Response, response::IntoResponse};

  struct MyResponse;

  impl IntoResponse for MyResponse {
      type Body = Body;
      type BodyError = <Self::Body as axum::body::HttpBody>::Error;

      fn into_response(self) -> Response<Self::Body> {
          Response::new(Body::empty())
      }
  }
  ```
- SSE:
  - **added:** Add `response::sse::Sse`. This implements SSE using a response rather than a service ([#98](https://github.com/tokio-rs/axum/pull/98))
  - **changed:** Remove `axum::sse`. It has been replaced by `axum::response::sse` ([#98](https://github.com/tokio-rs/axum/pull/98))

  Handler using SSE in 0.1:
  ```rust
  use axum::{
      prelude::*,
      sse::{sse, Event},
  };
  use std::convert::Infallible;

  let app = route(
      "/",
      sse(|| async {
          let stream = futures::stream::iter(vec![Ok::<_, Infallible>(
              Event::default().data("hi there!"),
          )]);
          Ok::<_, Infallible>(stream)
      }),
  );
  ```

  Becomes this in 0.2:

  ```rust
  use axum::{
      handler::get,
      response::sse::{Event, Sse},
      Router,
  };
  use std::convert::Infallible;

  let app = Router::new().route(
      "/",
      get(|| async {
          let stream = futures::stream::iter(vec![Ok::<_, Infallible>(
              Event::default().data("hi there!"),
          )]);
          Sse::new(stream)
      }),
  );
  ```
- WebSockets:
  - **changed:** Change WebSocket API to use an extractor plus a response ([#121](https://github.com/tokio-rs/axum/pull/121))
  - **changed:** Make WebSocket `Message` an enum ([#116](https://github.com/tokio-rs/axum/pull/116))
  - **changed:** `WebSocket` now uses `Error` as its error type ([#150](https://github.com/tokio-rs/axum/pull/150))

  Handler using WebSockets in 0.1:

  ```rust
  use axum::{
      prelude::*,
      ws::{ws, WebSocket},
  };

  let app = route(
      "/",
      ws(|socket: WebSocket| async move {
          // do stuff with socket
      }),
  );
  ```

  Becomes this in 0.2:

  ```rust
  use axum::{
      extract::ws::{WebSocket, WebSocketUpgrade},
      handler::get,
      Router,
  };

  let app = Router::new().route(
      "/",
      get(|ws: WebSocketUpgrade| async move {
          ws.on_upgrade(|socket: WebSocket| async move {
              // do stuff with socket
          })
      }),
  );
  ```
- Misc
  - **added:** Add default feature `tower-log` which exposes `tower`'s `log` feature. ([#218](https://github.com/tokio-rs/axum/pull/218))
  - **changed:** Replace `body::BoxStdError` with `axum::Error`, which supports downcasting ([#150](https://github.com/tokio-rs/axum/pull/150))
  - **changed:** `EmptyRouter` now requires the response body to implement `Send + Sync + 'static'` ([#108](https://github.com/tokio-rs/axum/pull/108))
  - **changed:** `Router::check_infallible` now returns a `CheckInfallible` service. This
    is to improve compile times ([#198](https://github.com/tokio-rs/axum/pull/198))
  - **changed:** `Router::into_make_service` now returns `routing::IntoMakeService` rather than
    `tower::make::Shared` ([#229](https://github.com/tokio-rs/axum/pull/229))
  - **changed:** All usage of `tower::BoxError` has been replaced with `axum::BoxError` ([#229](https://github.com/tokio-rs/axum/pull/229))
  - **changed:** Several response future types have been moved into dedicated
    `future` modules ([#133](https://github.com/tokio-rs/axum/pull/133))
  - **changed:** `EmptyRouter`, `ExtractorMiddleware`, `ExtractorMiddlewareLayer`,
    and `QueryStringMissing` no longer implement `Copy` ([#132](https://github.com/tokio-rs/axum/pull/132))
  - **changed:** `service::OnMethod`, `handler::OnMethod`, and `routing::Nested` have new response future types ([#157](https://github.com/tokio-rs/axum/pull/157))

# 0.1.3 (06. August, 2021)

- Fix stripping prefix when nesting services at `/` ([#91](https://github.com/tokio-rs/axum/pull/91))
- Add support for WebSocket protocol negotiation ([#83](https://github.com/tokio-rs/axum/pull/83))
- Use `pin-project-lite` instead of `pin-project` ([#95](https://github.com/tokio-rs/axum/pull/95))
- Re-export `http` crate and `hyper::Server` ([#110](https://github.com/tokio-rs/axum/pull/110))
- Fix `Query` and `Form` extractors giving bad request error when query string is empty. ([#117](https://github.com/tokio-rs/axum/pull/117))
- Add `Path` extractor. ([#124](https://github.com/tokio-rs/axum/pull/124))
- Fixed the implementation of `IntoResponse` of `(HeaderMap, T)` and `(StatusCode, HeaderMap, T)` would ignore headers from `T` ([#137](https://github.com/tokio-rs/axum/pull/137))
- Deprecate `extract::UrlParams` and `extract::UrlParamsMap`. Use `extract::Path` instead ([#138](https://github.com/tokio-rs/axum/pull/138))

# 0.1.2 (01. August, 2021)

- Implement `Stream` for `WebSocket` ([#52](https://github.com/tokio-rs/axum/pull/52))
- Implement `Sink` for `WebSocket` ([#52](https://github.com/tokio-rs/axum/pull/52))
- Implement `Deref` most extractors ([#56](https://github.com/tokio-rs/axum/pull/56))
- Return `405 Method Not Allowed` for unsupported method for route ([#63](https://github.com/tokio-rs/axum/pull/63))
- Add extractor for remote connection info ([#55](https://github.com/tokio-rs/axum/pull/55))
- Improve error message of `MissingExtension` rejections ([#72](https://github.com/tokio-rs/axum/pull/72))
- Improve documentation for routing ([#71](https://github.com/tokio-rs/axum/pull/71))
- Clarify required response body type when routing to `tower::Service`s ([#69](https://github.com/tokio-rs/axum/pull/69))
- Add `axum::body::box_body` to converting an `http_body::Body` to `axum::body::BoxBody` ([#69](https://github.com/tokio-rs/axum/pull/69))
- Add `axum::sse` for Server-Sent Events ([#75](https://github.com/tokio-rs/axum/pull/75))
- Mention required dependencies in docs ([#77](https://github.com/tokio-rs/axum/pull/77))
- Fix WebSockets failing on Firefox ([#76](https://github.com/tokio-rs/axum/pull/76))

# 0.1.1 (30. July, 2021)

- Misc readme fixes.

# 0.1.0 (30. July, 2021)

- Initial release.<|MERGE_RESOLUTION|>--- conflicted
+++ resolved
@@ -11,46 +11,43 @@
   Use `axum::middleware::from_extractor` instead ([#1077])
 - **breaking:** Allow `Error: Into<Infallible>` for `Route::{layer, route_layer}` ([#924])
 - **breaking:** `MethodRouter` now panics on overlapping routes ([#1102])
-
-[#1077]: https://github.com/tokio-rs/axum/pull/1077
-[#1102]: https://github.com/tokio-rs/axum/pull/1102
-[#924]: https://github.com/tokio-rs/axum/pull/924
-
-# 0.5.10 (28. June, 2022)
-
-- **fixed:** Make `Router` cheaper to clone ([#1123])
-- **fixed:** Fix possible panic when doing trailing slash redirect ([#1124])
-
-[#1123]: https://github.com/tokio-rs/axum/pull/1123
-[#1124]: https://github.com/tokio-rs/axum/pull/1124
-
-# 0.5.9 (20. June, 2022)
-
-- **fixed:** Fix compile error when the `headers` is enabled and the `form`
-  feature is disabled ([#1107])
-
-[#1107]: https://github.com/tokio-rs/axum/pull/1107
-
-# 0.5.8 (18. June, 2022)
-
-- **added:** Support resolving host name via `Forwarded` header in `Host`
-  extractor ([#1078])
-<<<<<<< HEAD
 - **breaking:** `Router::nest` now only accepts `Router`s. Use
   `Router::nest_service` to nest opaque services
 - **added:** Add `Router::nest_service` for nesting opaque services. Use this to
   nest services like `tower::services::ServeDir`
-- **breaking:** The route `/foo/` no longer matches `/foo/*rest`. If you want
+- **breaking:** The request `/foo/` no longer matches `/foo/*rest`. If you want
   to match `/foo/` you have to add a route specifically for that
 - **breaking:** Path params for wildcard routes no longer include the prefix
   `/`. e.g. `/foo.js` will match `/*filepath` with a value of `foo.js`, _not_
   `/foo.js`
 - **fixed:** Routes like `/foo` and `/*rest` are no longer considered
   overlapping. `/foo` will take priority
-=======
+
+[#1077]: https://github.com/tokio-rs/axum/pull/1077
+[#1102]: https://github.com/tokio-rs/axum/pull/1102
+[#924]: https://github.com/tokio-rs/axum/pull/924
+
+# 0.5.10 (28. June, 2022)
+
+- **fixed:** Make `Router` cheaper to clone ([#1123])
+- **fixed:** Fix possible panic when doing trailing slash redirect ([#1124])
+
+[#1123]: https://github.com/tokio-rs/axum/pull/1123
+[#1124]: https://github.com/tokio-rs/axum/pull/1124
+
+# 0.5.9 (20. June, 2022)
+
+- **fixed:** Fix compile error when the `headers` is enabled and the `form`
+  feature is disabled ([#1107])
+
+[#1107]: https://github.com/tokio-rs/axum/pull/1107
+
+# 0.5.8 (18. June, 2022)
+
+- **added:** Support resolving host name via `Forwarded` header in `Host`
+  extractor ([#1078])
 - **added:** Implement `IntoResponse` for `Form` ([#1095])
 - **change:** axum's MSRV is now 1.56 ([#1098])
->>>>>>> 23808f72
 
 [#1078]: https://github.com/tokio-rs/axum/pull/1078
 [#1095]: https://github.com/tokio-rs/axum/pull/1095
